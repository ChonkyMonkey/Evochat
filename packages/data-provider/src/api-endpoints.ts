import type { AssistantsEndpoint } from './schemas';
import * as q from './types/queries';

// Testing this buildQuery function
const buildQuery = (params: Record<string, unknown>): string => {
  const query = Object.entries(params)
    .filter(([, value]) => {
      if (Array.isArray(value)) {
        return value.length > 0;
      }
      return value !== undefined && value !== null && value !== '';
    })
    .map(([key, value]) => {
      if (Array.isArray(value)) {
        return value.map((v) => `${key}=${encodeURIComponent(v)}`).join('&');
      }
      return `${key}=${encodeURIComponent(String(value))}`;
    })
    .join('&');
  return query ? `?${query}` : '';
};

export const health = () => '/health';
export const user = () => '/api/user';

export const balance = () => '/api/balance';

export const userPlugins = () => '/api/user/plugins';

export const deleteUser = () => '/api/user/delete';

export const messages = (params: q.MessagesListParams) => {
  const { conversationId, messageId, ...rest } = params;

  if (conversationId && messageId) {
    return `/api/messages/${conversationId}/${messageId}`;
  }

  if (conversationId) {
    return `/api/messages/${conversationId}`;
  }

  return `/api/messages${buildQuery(rest)}`;
};

const shareRoot = '/api/share';
export const shareMessages = (shareId: string) => `${shareRoot}/${shareId}`;
export const getSharedLink = (conversationId: string) => `${shareRoot}/link/${conversationId}`;
export const getSharedLinks = (
  pageSize: number,
  isPublic: boolean,
  sortBy: 'title' | 'createdAt',
  sortDirection: 'asc' | 'desc',
  search?: string,
  cursor?: string,
) =>
  `${shareRoot}?pageSize=${pageSize}&isPublic=${isPublic}&sortBy=${sortBy}&sortDirection=${sortDirection}${
    search ? `&search=${search}` : ''
  }${cursor ? `&cursor=${cursor}` : ''}`;
export const createSharedLink = (conversationId: string) => `${shareRoot}/${conversationId}`;
export const updateSharedLink = (shareId: string) => `${shareRoot}/${shareId}`;

const keysEndpoint = '/api/keys';

export const keys = () => keysEndpoint;

export const userKeyQuery = (name: string) => `${keysEndpoint}?name=${name}`;

export const revokeUserKey = (name: string) => `${keysEndpoint}/${name}`;

export const revokeAllUserKeys = () => `${keysEndpoint}?all=true`;

export const abortRequest = (endpoint: string) => `/api/ask/${endpoint}/abort`;

export const conversationsRoot = '/api/convos';

export const conversations = (params: q.ConversationListParams) => {
  return `${conversationsRoot}${buildQuery(params)}`;
};

export const conversationById = (id: string) => `${conversationsRoot}/${id}`;

export const genTitle = () => `${conversationsRoot}/gen_title`;

export const updateConversation = () => `${conversationsRoot}/update`;

export const deleteConversation = () => `${conversationsRoot}`;

export const deleteAllConversation = () => `${conversationsRoot}/all`;

export const importConversation = () => `${conversationsRoot}/import`;

export const forkConversation = () => `${conversationsRoot}/fork`;

export const duplicateConversation = () => `${conversationsRoot}/duplicate`;

export const search = (q: string, cursor?: string | null) =>
  `/api/search?q=${q}${cursor ? `&cursor=${cursor}` : ''}`;

export const searchEnabled = () => '/api/search/enable';

export const presets = () => '/api/presets';

export const deletePreset = () => '/api/presets/delete';

export const aiEndpoints = () => '/api/endpoints';

export const endpointsConfigOverride = () => '/api/endpoints/config/override';

export const models = () => '/api/models';

export const tokenizer = () => '/api/tokenizer';

export const login = () => '/api/auth/login';

export const logout = () => '/api/auth/logout';

export const register = () => '/api/auth/register';

export const loginFacebook = () => '/api/auth/facebook';

export const loginGoogle = () => '/api/auth/google';

export const refreshToken = (retry?: boolean) =>
  `/api/auth/refresh${retry === true ? '?retry=true' : ''}`;

export const requestPasswordReset = () => '/api/auth/requestPasswordReset';

export const resetPassword = () => '/api/auth/resetPassword';

export const verifyEmail = () => '/api/user/verify';

export const resendVerificationEmail = () => '/api/user/verify/resend';

export const plugins = () => '/api/plugins';

export const config = () => '/api/config';

export const prompts = () => '/api/prompts';

export const assistants = ({
  path = '',
  options,
  version,
  endpoint,
  isAvatar,
}: {
  path?: string;
  options?: object;
  endpoint?: AssistantsEndpoint;
  version: number | string;
  isAvatar?: boolean;
}) => {
  let url = isAvatar === true ? `${images()}/assistants` : `/api/assistants/v${version}`;

  if (path && path !== '') {
    url += `/${path}`;
  }

  if (endpoint) {
    options = {
      ...(options ?? {}),
      endpoint,
    };
  }

  if (options && Object.keys(options).length > 0) {
    const queryParams = new URLSearchParams(options as Record<string, string>).toString();
    url += `?${queryParams}`;
  }

  return url;
};

export const agents = ({ path = '', options }: { path?: string; options?: object }) => {
  let url = '/api/agents';

  if (path && path !== '') {
    url += `/${path}`;
  }

  if (options && Object.keys(options).length > 0) {
    const queryParams = new URLSearchParams(options as Record<string, string>).toString();
    url += `?${queryParams}`;
  }

  return url;
};

export const revertAgentVersion = (agent_id: string) => `${agents({ path: `${agent_id}/revert` })}`;

export const files = () => '/api/files';

export const images = () => `${files()}/images`;

export const avatar = () => `${images()}/avatar`;

export const speech = () => `${files()}/speech`;

export const speechToText = () => `${speech()}/stt`;

export const textToSpeech = () => `${speech()}/tts`;

export const textToSpeechManual = () => `${textToSpeech()}/manual`;

export const textToSpeechVoices = () => `${textToSpeech()}/voices`;

export const getCustomConfigSpeech = () => `${speech()}/config/get`;

export const getPromptGroup = (_id: string) => `${prompts()}/groups/${_id}`;

export const getPromptGroupsWithFilters = (filter: object) => {
  let url = `${prompts()}/groups`;
  if (Object.keys(filter).length > 0) {
    const queryParams = new URLSearchParams(filter as Record<string, string>).toString();
    url += `?${queryParams}`;
  }
  return url;
};

export const getPromptsWithFilters = (filter: object) => {
  let url = prompts();
  if (Object.keys(filter).length > 0) {
    const queryParams = new URLSearchParams(filter as Record<string, string>).toString();
    url += `?${queryParams}`;
  }
  return url;
};

export const getPrompt = (_id: string) => `${prompts()}/${_id}`;

export const getRandomPrompts = (limit: number, skip: number) =>
  `${prompts()}/random?limit=${limit}&skip=${skip}`;

export const postPrompt = prompts;

export const updatePromptGroup = getPromptGroup;

export const updatePromptLabels = (_id: string) => `${getPrompt(_id)}/labels`;

export const updatePromptTag = (_id: string) => `${getPrompt(_id)}/tags/production`;

export const deletePromptGroup = getPromptGroup;

export const deletePrompt = ({ _id, groupId }: { _id: string; groupId: string }) => {
  return `${prompts()}/${_id}?groupId=${groupId}`;
};

export const getCategories = () => '/api/categories';

export const getAllPromptGroups = () => `${prompts()}/all`;

/* Roles */
export const roles = () => '/api/roles';
export const getRole = (roleName: string) => `${roles()}/${roleName.toLowerCase()}`;
export const updatePromptPermissions = (roleName: string) => `${getRole(roleName)}/prompts`;
export const updateMemoryPermissions = (roleName: string) => `${getRole(roleName)}/memories`;
export const updateAgentPermissions = (roleName: string) => `${getRole(roleName)}/agents`;

/* Conversation Tags */
export const conversationTags = (tag?: string) =>
  `/api/tags${tag != null && tag ? `/${encodeURIComponent(tag)}` : ''}`;

export const conversationTagsList = (pageNumber: string, sort?: string, order?: string) =>
  `${conversationTags()}/list?pageNumber=${pageNumber}${sort ? `&sort=${sort}` : ''}${
    order ? `&order=${order}` : ''
  }`;

export const addTagToConversation = (conversationId: string) =>
  `${conversationTags()}/convo/${conversationId}`;

export const userTerms = () => '/api/user/terms';
export const acceptUserTerms = () => '/api/user/terms/accept';
export const banner = () => '/api/banner';

// Message Feedback
export const feedback = (conversationId: string, messageId: string) =>
  `/api/messages/${conversationId}/${messageId}/feedback`;

// Two-Factor Endpoints
export const enableTwoFactor = () => '/api/auth/2fa/enable';
export const verifyTwoFactor = () => '/api/auth/2fa/verify';
export const confirmTwoFactor = () => '/api/auth/2fa/confirm';
export const disableTwoFactor = () => '/api/auth/2fa/disable';
export const regenerateBackupCodes = () => '/api/auth/2fa/backup/regenerate';
export const verifyTwoFactorTemp = () => '/api/auth/2fa/verify-temp';

<<<<<<< HEAD
/* Memories */
export const memories = () => '/api/memories';
export const memory = (key: string) => `${memories()}/${encodeURIComponent(key)}`;
export const memoryPreferences = () => `${memories()}/preferences`;
=======
// Subscription Endpoints
export const subscription = () => '/api/subscription';
export const subscriptionPlans = () => '/api/subscription/plans';
export const subscriptionStatus = () => '/api/subscription/status';
export const subscriptionUsage = (period?: string) =>
  `/api/subscription/usage${period ? `?period=${period}` : ''}`;
export const subscriptionCheckout = () => '/api/subscription/checkout';
export const subscriptionCancel = () => '/api/subscription/cancel';
export const subscriptionUpdate = () => '/api/subscription/update';
export const subscriptionResume = () => '/api/subscription/resume';
export const subscriptionHistory = () => '/api/subscription/history';
>>>>>>> 0407d2c6
<|MERGE_RESOLUTION|>--- conflicted
+++ resolved
@@ -285,12 +285,11 @@
 export const regenerateBackupCodes = () => '/api/auth/2fa/backup/regenerate';
 export const verifyTwoFactorTemp = () => '/api/auth/2fa/verify-temp';
 
-<<<<<<< HEAD
 /* Memories */
 export const memories = () => '/api/memories';
 export const memory = (key: string) => `${memories()}/${encodeURIComponent(key)}`;
 export const memoryPreferences = () => `${memories()}/preferences`;
-=======
+
 // Subscription Endpoints
 export const subscription = () => '/api/subscription';
 export const subscriptionPlans = () => '/api/subscription/plans';
@@ -302,4 +301,3 @@
 export const subscriptionUpdate = () => '/api/subscription/update';
 export const subscriptionResume = () => '/api/subscription/resume';
 export const subscriptionHistory = () => '/api/subscription/history';
->>>>>>> 0407d2c6
