--- conflicted
+++ resolved
@@ -13,9 +13,6 @@
 export * from './action';
 export * from './assistant';
 export * from './file';
-<<<<<<< HEAD
 /* Memories */
 export * from './memory';
-=======
-export * from './subscription';
->>>>>>> 0407d2c6
+export * from './subscription';